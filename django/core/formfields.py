--- conflicted
+++ resolved
@@ -338,13 +338,8 @@
             maxlength = 'maxlength="%s" ' % self.maxlength
         if isinstance(data, unicode):
             data = data.encode(DEFAULT_CHARSET)
-<<<<<<< HEAD
         return '<input type="text" id="%s" class="v%s%s" name="%s" size="%s" value="%s" %s/>' % \
             (self.get_id(), self.__class__.__name__, self.is_required and ' required' or '',
-=======
-        return '<input type="%s" id="%s" class="v%s%s" name="%s" size="%s" value="%s" %s/>' % \
-            (self.input_type, FORM_FIELD_ID_PREFIX + self.field_name, self.__class__.__name__, self.is_required and ' required' or '',
->>>>>>> 7e0719ef
             self.field_name, self.length, escape(data), maxlength)
 
     def html2python(data):
@@ -352,15 +347,11 @@
     html2python = staticmethod(html2python)
 
 class PasswordField(TextField):
-<<<<<<< HEAD
     def render(self, data):
         # value is always blank because we never want to redisplay it
         return '<input type="password" id="%s" class="v%s%s" name="%s" value="" />' % \
             (self.get_id(), self.__class__.__name__, self.is_required and ' required' or '',
             self.field_name)
-=======
-    input_type = "password"
->>>>>>> 7e0719ef
 
 class LargeTextField(TextField):
     def __init__(self, field_name, rows=10, cols=40, is_required=False, validator_list=[], maxlength=None):
@@ -888,8 +879,10 @@
         except validators.ValidationError, e:
             raise validators.CriticalValidationError, e.messages
 
+class RawIdAdminField(CommaSeparatedIntegerField):
     def html2python(data):
         return data.split(',');
+    html2python = classmethod(html2python)
 
 class XMLLargeTextField(LargeTextField):
     """
